<?xml version="1.0" encoding="UTF-8"?>
<!--
    Copyright (C) 2015 The Android Open Source Project

    Licensed under the Apache License, Version 2.0 (the "License");
    you may not use this file except in compliance with the License.
    You may obtain a copy of the License at

         http://www.apache.org/licenses/LICENSE-2.0

    Unless required by applicable law or agreed to in writing, software
    distributed under the License is distributed on an "AS IS" BASIS,
    WITHOUT WARRANTIES OR CONDITIONS OF ANY KIND, either express or implied.
    See the License for the specific language governing permissions and
    limitations under the License.
-->

<resources xmlns:tools="http://schemas.android.com/tools">

    <!-- General -->
    <dimen name="sud_layout_margin_sides">40dp</dimen>

    <dimen name="sud_glif_button_corner_radius">2dp</dimen>
    <!-- Calculated by (sud_glif_margin_start - 4dp internal padding of button) -->
    <dimen name="sud_glif_button_margin_end">20dp</dimen>
    <!-- Calculated by (sud_glif_margin_start - sud_glif_button_padding) -->
    <dimen name="sud_glif_button_margin_start">8dp</dimen>
    <dimen name="sud_glif_button_padding">16dp</dimen>
    <dimen name="sud_glif_button_min_height">48dp</dimen>
    <!-- Negative of sud_glif_button_padding -->
    <dimen name="sud_glif_negative_button_padding">-16dp</dimen>
    <dimen name="sud_glif_footer_padding_vertical">8dp</dimen>
    <dimen name="sud_glif_footer_padding_start">8dp</dimen>
    <!-- Calculated by (sud_glif_margin_end - 4dp internal padding of button) -->
    <dimen name="sud_glif_footer_padding_end">20dp</dimen>
    <dimen name="sud_glif_footer_min_height">72dp</dimen>
    <dimen name="sud_glif_margin_start">24dp</dimen>
    <dimen name="sud_glif_margin_end">24dp</dimen>
    <dimen name="sud_glif_icon_margin_top">56dp</dimen>

    <dimen name="sud_glif_alert_dialog_corner_radius">8dp</dimen>
    <dimen name="sud_glif_v3_button_corner_radius">4dp</dimen>
    <dimen name="sud_glif_device_default_dialog_corner_radius">28dp</dimen>
    <dimen name="sud_glif_land_header_area_weight">1</dimen>
    <dimen name="sud_glif_land_content_area_weight">1</dimen>
    <dimen name="sud_glif_land_middle_horizontal_spacing">48dp</dimen>

    <!-- Content styles -->
    <dimen name="sud_check_box_line_spacing_extra">4sp</dimen>
    <dimen name="sud_check_box_margin_bottom">12dp</dimen>
    <dimen name="sud_check_box_margin_start">1dp</dimen>
    <dimen name="sud_check_box_margin_top">24dp</dimen>
    <dimen name="sud_check_box_padding_start">15dp</dimen>

    <dimen name="sud_content_frame_padding_top">0dp</dimen>
    <dimen name="sud_content_frame_padding_bottom">16dp</dimen>

    <dimen name="sud_description_margin_top">24dp</dimen>
    <dimen name="sud_description_margin_bottom">12dp</dimen>
    <dimen name="sud_description_margin_bottom_lists">24dp</dimen>
    <dimen name="sud_description_line_spacing_extra">4sp</dimen>
    <dimen name="sud_description_text_size">16sp</dimen>
    <!-- This value is the margin bottom difference between DescriptionItem and DescriptionMixin. -->
    <dimen name="sud_description_margin_top_extra">1dp</dimen>
    <dimen name="sud_description_margin_bottom_extra">12dp</dimen>

    <!-- TODO: Remove sud_description_glif_margin_xxx once all apps migrate to sud_glif_description_margin_xxx -->
    <dimen name="sud_description_glif_margin_top">3dp</dimen>
    <dimen name="sud_description_glif_margin_bottom_lists">24dp</dimen>

    <dimen name="sud_content_glif_margin_top">32dp</dimen>
    <dimen name="sud_content_glif_margin_bottom">6dp</dimen>

    <dimen name="sud_content_illustration_max_height">312dp</dimen>
    <dimen name="sud_content_illustration_max_width">312dp</dimen>
    <dimen name="sud_content_illustration_min_height">172dp</dimen>
    <dimen name="sud_content_illustration_min_width">172dp</dimen>
    <dimen name="sud_content_illustration_padding_vertical">24dp</dimen>

    <!-- Loading content styles -->
    <dimen name="sud_content_loading_frame_padding_top">0dp</dimen>
    <dimen name="sud_content_loading_frame_padding_start">40dp</dimen>
    <dimen name="sud_content_loading_frame_padding_end">40dp</dimen>
    <dimen name="sud_content_loading_frame_padding_bottom">144dp</dimen>

    <dimen name="sud_loading_header_height">274dp</dimen>

    <!--  Glif Content info text -->
    <dimen name="sud_content_info_text_size">16sp</dimen>
    <dimen name="sud_content_info_line_spacing_extra">3sp</dimen>
    <dimen name="sud_content_info_icon_size">18dp</dimen>
    <dimen name="sud_content_info_icon_margin_end">16dp</dimen>
    <dimen name="sud_content_info_padding_top">0dp</dimen>
    <dimen name="sud_content_info_padding_bottom">0dp</dimen>

    <!-- Margin on the start to offset for margin in the drawable -->
    <dimen name="sud_radio_button_margin_start">-6dp</dimen>
    <dimen name="sud_radio_button_margin_top">0dp</dimen>
    <dimen name="sud_radio_button_margin_bottom">12dp</dimen>
    <dimen name="sud_radio_button_padding_start">18dp</dimen>
    <dimen name="sud_radio_button_line_spacing_extra">5sp</dimen>

    <!-- Card layout (for tablets) -->
    <dimen name="sud_card_corner_radius">2dp</dimen>
    <dimen name="sud_card_elevation">5dp</dimen>
    <dimen name="sud_card_land_header_text_margin_top">128dp</dimen>
    <dimen name="sud_card_port_margin_sides">56dp</dimen>

    <dimen name="sud_card_title_padding_end">0dp</dimen>
    <dimen name="sud_card_title_padding_start">0dp</dimen>
    <dimen name="sud_card_title_padding_top">16dp</dimen>
    <dimen name="sud_card_title_padding_bottom">28dp</dimen>

    <!-- Decor view (illustration or the header without illustration) -->
    <dimen name="sud_decor_padding_top">0dp</dimen>

    <!-- GLIF card layout (for tablets) -->
    <dimen name="sud_glif_card_elevation">5dp</dimen>
    <dimen name="sud_glif_card_width">560dp</dimen>
    <dimen name="sud_glif_card_height">672dp</dimen>

    <!-- Header layout (for phones) -->
    <dimen name="sud_title_area_elevation">3dp</dimen>
    <!-- Hack to force the header (and its shadow) to be drawn on top of the list contents -->
    <dimen name="sud_header_elevation_hack">1dp</dimen>

    <dimen name="sud_header_title_size">24sp</dimen>
    <dimen name="sud_header_title_margin_bottom">16dp</dimen>
    <dimen name="sud_header_title_padding_top">16dp</dimen>
    <dimen name="sud_header_title_padding_bottom">2dp</dimen>
    <!-- This is the extra spacing required to make the leading exactly 32sp -->
    <dimen name="sud_header_title_line_spacing_extra">3.67sp</dimen>

    <dimen name="sud_glif_header_title_margin_top">16dp</dimen>
    <dimen name="sud_glif_header_title_margin_bottom">2dp</dimen>
    <dimen name="sud_header_container_margin_bottom">0dp</dimen>

    <!-- This value leverages sud_description_glif_margin_top -->
    <dimen name="sud_glif_description_margin_top">3dp</dimen>
    <dimen name="sud_glif_description_margin_bottom">12dp</dimen>

    <dimen name="sud_glif_icon_max_height">32dp</dimen>
    <!-- Illustration -->
    <item name="sud_illustration_aspect_ratio" format="float" type="dimen">2.22</item>

    <!-- Items -->
    <dimen name="sud_items_icon_container_width">48dp</dimen>
    <!-- TODO: Remove it when all attributes being used migrated into new one. -->
    <dimen name="sud_items_padding_vertical">15dp</dimen>
    <dimen name="sud_items_verbose_padding_vertical">20dp</dimen>
    <dimen name="sud_items_title_text_size">16sp</dimen>
    <dimen name="sud_items_summary_text_size">14sp</dimen>
    <dimen name="sud_items_summary_margin_top">4dp</dimen>
    <dimen name="sud_items_padding_top">15dp</dimen>
    <dimen name="sud_items_padding_bottom">15dp</dimen>

<<<<<<< HEAD
=======
    <!-- Page Margins Material You -->
    <dimen name="sud_glif_margin_start_material_you">40dp</dimen>
    <dimen name="sud_glif_margin_end_material_you">24dp</dimen>
    <!-- Footer Bar Material You -->
    <dimen name="sud_glif_footer_bar_padding_vertical_material_you">6dp</dimen>
    <dimen name="sud_glif_footer_bar_padding_start_material_you">8dp</dimen>
    <!-- Calculated by (sud_glif_margin_end - 4dp internal padding of button) -->
    <dimen name="sud_glif_footer_bar_padding_end_material_you">20dp</dimen>
    <dimen name="sud_glif_footer_bar_min_height_material_you">72dp</dimen>
    <!-- Header Area Material You -->
    <dimen name="sud_header_container_margin_bottom_material_you">24dp</dimen>
    <dimen name="sud_glif_header_title_size_material_you">36sp</dimen>
    <dimen name="sud_glif_header_title_margin_top_material_you">24dp</dimen>
    <dimen name="sud_glif_header_title_margin_bottom_material_you">0dp</dimen>
    <dimen name="sud_glif_description_text_size_material_you">18sp</dimen>
    <dimen name="sud_glif_description_margin_top_material_you">24dp</dimen>
    <dimen name="sud_glif_description_margin_bottom_material_you">0dp</dimen>

    <dimen name="sud_glif_icon_margin_top_material_you">32dp</dimen>
    <dimen name="sud_glif_icon_max_height_material_you">48dp</dimen>

    <!-- Items Material You -->
    <dimen name="sud_items_padding_top_material_you">18dp</dimen>
    <dimen name="sud_items_padding_bottom_material_you">18dp</dimen>
    <dimen name="sud_items_title_text_size_material_you">20sp</dimen>
    <dimen name="sud_items_summary_text_size_material_you">14sp</dimen>
    <dimen name="sud_items_summary_margin_top_material_you">4dp</dimen>
    <dimen name="sud_items_min_height_material_you">72dp</dimen>

>>>>>>> 74bcb936
    <!-- Ignore UnusedResources: can be used by clients -->
    <dimen name="sud_items_icon_divider_inset" tools:ignore="UnusedResources">88dp</dimen>
    <!-- Ignore UnusedResources: can be used by clients -->
    <dimen name="sud_items_text_divider_inset" tools:ignore="UnusedResources">40dp</dimen>

    <!-- Ignore UnusedResources: can be used by clients -->
    <dimen name="sud_items_glif_icon_divider_inset" tools:ignore="UnusedResources">72dp</dimen>
    <!-- Ignore UnusedResources: can be used by clients -->
    <dimen name="sud_items_glif_text_divider_inset" tools:ignore="UnusedResources">24dp</dimen>

    <!-- Extra padding in the bottom to compensate for difference between descent and (top) internal leading -->
    <dimen name="sud_items_padding_bottom_extra">1dp</dimen>
    <dimen name="sud_items_verbose_padding_bottom_extra">0dp</dimen>
    <dimen name="sud_items_preferred_height">56dp</dimen>

    <!-- Navigation bar -->
    <!-- TODO: Move this dimen to gingerbread, or see if it should be in platform style as well -->
    <dimen name="sud_navbar_button_drawable_padding" tools:ignore="UnusedResources">6dp</dimen>
    <dimen name="sud_navbar_button_padding_sides">10dp</dimen>
    <dimen name="sud_navbar_height">56dp</dimen>
    <dimen name="sud_navbar_ic_intrinsic_size">24dp</dimen>
    <dimen name="sud_navbar_padding_sides">24dp</dimen>
    <dimen name="sud_navbar_text_size">16sp</dimen>

    <!-- Progress bar -->
    <!-- The margin to compensate for the padding built-in to the widget itself -->
    <dimen name="sud_progress_bar_margin_vertical">-7dp</dimen>
    <dimen name="sud_glif_progress_bar_margin_vertical">7dp</dimen>
    <dimen name="sud_glif_progress_bar_padding">40dp</dimen>

    <!-- Edit Text dimensions -->
    <dimen name="sud_edit_text_min_height">56dp</dimen>
    <dimen name="sud_edit_text_padding_horizontal">12dp</dimen>

    <!-- SwitchItem -->
    <dimen name="sud_switch_padding_start">16dp</dimen>
    <dimen name="sud_switch_padding_end">0dp</dimen>
    <dimen name="sud_switch_padding_top">39dp</dimen>
    <dimen name="sud_switch_divider_height">32dp</dimen>
    <dimen name="sud_switch_divider_padding_top">36dp</dimen>
    <dimen name="sud_switch_content_padding_end">16dp</dimen>

    <!-- ExpandableSwithItem -->
    <dimen name="sud_expand_arrow_drawable_padding">4dp</dimen>

    <!-- SwitchBar -->
    <!-- Minimum width of switch -->
    <dimen name="sud_switch_min_width">52dp</dimen>
    <!-- Margin of switch thumb -->
    <dimen name="sud_switch_thumb_margin">4dp</dimen>
    <!-- Size of switch thumb -->
    <dimen name="sud_switch_thumb_size">20dp</dimen>
    <!-- Width of switch track -->
    <dimen name="sud_switch_track_width">52dp</dimen>
    <!-- Height of switch track -->
    <dimen name="sud_switch_track_height">28dp</dimen>
    <!-- Radius of switch track -->
    <dimen name="sud_switch_track_radius">35dp</dimen>

    <!-- IconUniformityAppImageView -->
    <!-- Set 0dp since we don't want shadow. -->
    <dimen name="sud_icon_uniformity_elevation">0dp</dimen>

</resources><|MERGE_RESOLUTION|>--- conflicted
+++ resolved
@@ -16,6 +16,21 @@
 -->
 
 <resources xmlns:tools="http://schemas.android.com/tools">
+
+    <!-- Device default style -->
+
+    <!-- Copy from Widget.DeviceDefault.Button.ButtonBar.AlertDialog -->
+    <!-- Dialog button bar width -->
+    <dimen name="sud_alert_dialog_button_bar_width">64dp</dimen>
+    <!-- Dialog button bar height -->
+    <dimen name="sud_alert_dialog_button_bar_height">48dip</dimen>
+
+    <!-- Dialog button bar button text size -->
+    <dimen name="sud_alert_dialog_button_bar_button_text_size">14sp</dimen>
+    <!-- Dialog title text size -->
+    <dimen name="sud_alert_dialog_title_text_size">20sp</dimen>
+
+    <dimen name="sud_alert_dialog_title_text_size_material_you">24sp</dimen>
 
     <!-- General -->
     <dimen name="sud_layout_margin_sides">40dp</dimen>
@@ -37,6 +52,8 @@
     <dimen name="sud_glif_margin_start">24dp</dimen>
     <dimen name="sud_glif_margin_end">24dp</dimen>
     <dimen name="sud_glif_icon_margin_top">56dp</dimen>
+    <dimen name="sud_glif_content_padding_top">0dp</dimen>
+    <dimen name="sud_horizontal_icon_height">32dp</dimen>
 
     <dimen name="sud_glif_alert_dialog_corner_radius">8dp</dimen>
     <dimen name="sud_glif_v3_button_corner_radius">4dp</dimen>
@@ -154,8 +171,6 @@
     <dimen name="sud_items_padding_top">15dp</dimen>
     <dimen name="sud_items_padding_bottom">15dp</dimen>
 
-<<<<<<< HEAD
-=======
     <!-- Page Margins Material You -->
     <dimen name="sud_glif_margin_start_material_you">40dp</dimen>
     <dimen name="sud_glif_margin_end_material_you">24dp</dimen>
@@ -185,7 +200,6 @@
     <dimen name="sud_items_summary_margin_top_material_you">4dp</dimen>
     <dimen name="sud_items_min_height_material_you">72dp</dimen>
 
->>>>>>> 74bcb936
     <!-- Ignore UnusedResources: can be used by clients -->
     <dimen name="sud_items_icon_divider_inset" tools:ignore="UnusedResources">88dp</dimen>
     <!-- Ignore UnusedResources: can be used by clients -->
@@ -213,12 +227,15 @@
     <!-- Progress bar -->
     <!-- The margin to compensate for the padding built-in to the widget itself -->
     <dimen name="sud_progress_bar_margin_vertical">-7dp</dimen>
+    <dimen name="sud_progress_bar_margin_top">-7dp</dimen>
+    <dimen name="sud_progress_bar_margin_bottom">-7dp</dimen>
     <dimen name="sud_glif_progress_bar_margin_vertical">7dp</dimen>
     <dimen name="sud_glif_progress_bar_padding">40dp</dimen>
 
     <!-- Edit Text dimensions -->
     <dimen name="sud_edit_text_min_height">56dp</dimen>
     <dimen name="sud_edit_text_padding_horizontal">12dp</dimen>
+    <dimen name="sud_edit_text_corner_radius">28dp</dimen>
 
     <!-- SwitchItem -->
     <dimen name="sud_switch_padding_start">16dp</dimen>
