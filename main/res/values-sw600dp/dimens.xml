<?xml version="1.0" encoding="utf-8"?>
<!--
    Copyright (C) 2015 The Android Open Source Project

    Licensed under the Apache License, Version 2.0 (the "License");
    you may not use this file except in compliance with the License.
    You may obtain a copy of the License at

         http://www.apache.org/licenses/LICENSE-2.0

    Unless required by applicable law or agreed to in writing, software
    distributed under the License is distributed on an "AS IS" BASIS,
    WITHOUT WARRANTIES OR CONDITIONS OF ANY KIND, either express or implied.
    See the License for the specific language governing permissions and
    limitations under the License.
-->

<resources>

    <!-- General -->
    <!-- Calculated by (sud_glif_margin_start - 4dp internal padding of button) -->
    <dimen name="sud_glif_button_margin_end">36dp</dimen>
    <!-- Calculated by (sud_glif_margin_start - sud_glif_button_padding) -->
    <dimen name="sud_glif_button_margin_start">24dp</dimen>
    <dimen name="sud_glif_margin_start">40dp</dimen>
    <dimen name="sud_glif_margin_end">40dp</dimen>

    <!-- Decor view (illustration or the header without illustration) -->
    <dimen name="sud_decor_padding_top">256dp</dimen>

    <!-- Illustration -->
    <item name="sud_illustration_aspect_ratio" format="float" type="dimen">0</item>
    <dimen name="sud_header_title_size">34sp</dimen>

    <!-- Items -->
    <dimen name="sud_items_icon_divider_inset">88dp</dimen>
    <dimen name="sud_items_text_divider_inset">40dp</dimen>
    <dimen name="sud_items_glif_icon_divider_inset">88dp</dimen>
    <dimen name="sud_items_glif_text_divider_inset">40dp</dimen>

<<<<<<< HEAD
=======
    <!-- Page Margins Material You -->
    <dimen name="sud_glif_margin_start_material_you">120dp</dimen>
    <dimen name="sud_glif_margin_end_material_you">120dp</dimen>
    <!-- Footer Bar Material You -->
    <dimen name="sud_glif_footer_bar_padding_start_material_you">104dp</dimen>
    <!-- Calculated by (sud_glif_margin_end - 4dp internal padding of button) -->
    <dimen name="sud_glif_footer_bar_padding_end_material_you">116dp</dimen>
    <!-- Header Area Material You -->
    <dimen name="sud_glif_header_title_size_material_you">44sp</dimen>
    <dimen name="sud_glif_icon_margin_top_material_you">24dp</dimen>

>>>>>>> 74bcb936
</resources><|MERGE_RESOLUTION|>--- conflicted
+++ resolved
@@ -18,10 +18,14 @@
 <resources>
 
     <!-- General -->
+    <!-- Calculated by (sud_glif_margin_start - sud_glif_button_padding) -->
+    <dimen name="sud_glif_button_margin_start">24dp</dimen>
     <!-- Calculated by (sud_glif_margin_start - 4dp internal padding of button) -->
     <dimen name="sud_glif_button_margin_end">36dp</dimen>
     <!-- Calculated by (sud_glif_margin_start - sud_glif_button_padding) -->
-    <dimen name="sud_glif_button_margin_start">24dp</dimen>
+    <dimen name="sud_glif_footer_padding_start">24dp</dimen>
+    <!-- Calculated by (sud_glif_margin_end - 4dp internal padding of button) -->
+    <dimen name="sud_glif_footer_padding_end">36dp</dimen>
     <dimen name="sud_glif_margin_start">40dp</dimen>
     <dimen name="sud_glif_margin_end">40dp</dimen>
 
@@ -38,8 +42,6 @@
     <dimen name="sud_items_glif_icon_divider_inset">88dp</dimen>
     <dimen name="sud_items_glif_text_divider_inset">40dp</dimen>
 
-<<<<<<< HEAD
-=======
     <!-- Page Margins Material You -->
     <dimen name="sud_glif_margin_start_material_you">120dp</dimen>
     <dimen name="sud_glif_margin_end_material_you">120dp</dimen>
@@ -51,5 +53,4 @@
     <dimen name="sud_glif_header_title_size_material_you">44sp</dimen>
     <dimen name="sud_glif_icon_margin_top_material_you">24dp</dimen>
 
->>>>>>> 74bcb936
 </resources>