<?xml version="1.0" encoding="utf-8"?>
<!--
    Copyright (C) 2015 The Android Open Source Project

    Licensed under the Apache License, Version 2.0 (the "License");
    you may not use this file except in compliance with the License.
    You may obtain a copy of the License at

         http://www.apache.org/licenses/LICENSE-2.0

    Unless required by applicable law or agreed to in writing, software
    distributed under the License is distributed on an "AS IS" BASIS,
    WITHOUT WARRANTIES OR CONDITIONS OF ANY KIND, either express or implied.
    See the License for the specific language governing permissions and
    limitations under the License.
-->

<resources>

    <!-- Decor view (illustration or the header without illustration) -->
    <dimen name="sud_decor_padding_top">128dp</dimen>

    <!-- Illustration -->
    <item name="sud_illustration_aspect_ratio" format="float" type="dimen">0.0</item>

<<<<<<< HEAD
=======
    <!--  Page Margins Material You   -->
    <dimen name="sud_glif_margin_start_material_you">48dp</dimen>
    <dimen name="sud_glif_margin_end_material_you">48dp</dimen>
    <!-- Footer Bar Material You -->
    <dimen name="sud_glif_footer_bar_padding_vertical_material_you">6dp</dimen>
    <dimen name="sud_glif_footer_bar_padding_start_material_you">32dp</dimen>
    <!-- Calculated by (sud_glif_margin_end - 4dp internal padding of button) -->
    <dimen name="sud_glif_footer_bar_padding_end_material_you">44dp</dimen>
    <dimen name="sud_glif_footer_bar_min_height_material_you">72dp</dimen>

>>>>>>> 74bcb936
</resources><|MERGE_RESOLUTION|>--- conflicted
+++ resolved
@@ -23,8 +23,6 @@
     <!-- Illustration -->
     <item name="sud_illustration_aspect_ratio" format="float" type="dimen">0.0</item>
 
-<<<<<<< HEAD
-=======
     <!--  Page Margins Material You   -->
     <dimen name="sud_glif_margin_start_material_you">48dp</dimen>
     <dimen name="sud_glif_margin_end_material_you">48dp</dimen>
@@ -35,5 +33,4 @@
     <dimen name="sud_glif_footer_bar_padding_end_material_you">44dp</dimen>
     <dimen name="sud_glif_footer_bar_min_height_material_you">72dp</dimen>
 
->>>>>>> 74bcb936
 </resources>